from __future__ import print_function, division, absolute_import

import os
import array
import shlex
import subprocess
import collections

import hou
import soho

import PBRTapi as api
from PBRTnodes import BaseNode, MaterialNode, PBRTParam, ParamSet
from PBRTstate import scene_state, HVER_17_5, HVER_18


def primitive_alpha_texs(properties):
    if not properties:
        return
    paramset = ParamSet()
    for prop in ("alpha",):
        if prop not in properties:
            continue
        tex = properties[prop].Value[0]
        if not tex:
            continue
        paramset.add(PBRTParam("texture", prop, tex))
    return paramset


# NOTE: HOUDINI COMPATIBILITY
#   To match Houdini's parametric uvs, we need to do
#   col,row ; col+1,row ; col,row+1 ; col+1,row+1
#   However this causes backfaces which breaks Mediums
#   so we'll need to api.ReverseOrientation
def patch_vtx_gen(gdp):
    for prim in gdp.iterPrims():
        for col in range(prim.numCols() - 1):
            for row in range(prim.numRows() - 1):
                yield prim.vertex(col, row)
                yield prim.vertex(col + 1, row)
                yield prim.vertex(col, row + 1)
                yield prim.vertex(col + 1, row + 1)


def mesh_vtx_gen(gdp):
    return (vtx for prim in gdp.iterPrims() for vtx in prim.vertices())


def vtx_attrib_gen(vertices, attrib):
    """Per prim, per vertex fetching vertex/point values

    Args:
        gdp (hou.Geometry): Input geometry
        attrib (hou.Attrib): Attribute to evaluate

    Yields:
        Values of attrib for each vertex
    """
    # NOTE: Having one loop with a conditional inside is a significant cost.
    #       We'll pull the conditional out of the loop so its computed once
    #       at the expense of some code dupilcation.
    if attrib is None:
        for vtx in vertices:
            yield vtx.point().number()
    elif attrib.type() == hou.attribType.Vertex:
        for vtx in vertices:
            yield vtx.attribValue(attrib)
    elif attrib.type() == hou.attribType.Point:
        for vtx in vertices:
            yield vtx.point().attribValue(attrib)


def linear_vtx_gen(gdp, vtx_per_face_hint=None):
    """Generate the linearvertex for input geometry

    A linear vertex is a unique value for every vertex in the mesh
    where as a vertex number is the vertex offset on a prim

    We need a linear vertex for generating indices when we have uniqe points
    http://www.sidefx.com/docs/houdini/vex/functions/vertexindex.html

    Args:
        gdp (hou.Geometry): Input geometry

    Yields:
        Linear vertex number for every vertex
    """
    # NOTE: The following can be skipped reduced down to a simple range since we
    #       know that the meshes will always have {vtx_per_face_hint} verts
    if vtx_per_face_hint is None:
        vertices = mesh_vtx_gen(gdp)
        return vtx_attrib_gen(vertices, None)

    return range(len(gdp.iterPrims()) * vtx_per_face_hint)


def prim_transform(prim):
    """Return a tuple representing the Matrix4 of the transform intrinsic"""
    # VDBs have a transform intrinsic that is a hou.Matrix4
    # rot_mat = hou.Matrix3(prim.intrinsicValue("transform"))
    # so we'll rely on the prim's transform() method
    rot_mat = prim.transform()
    vtx = prim.vertex(0)
    pt = vtx.point()
    pos = pt.position()
    xlate = hou.hmath.buildTranslate(pos)
    return (hou.Matrix4(rot_mat) * xlate).asTuple()


def prim_override(prim, override_node):
    # TODO pbrt-v4 does not support this
    paramset = ParamSet()
    return paramset

    if override_node is None:
        return paramset
    override = prim.attribValue("material_override")
    if not override:
        return paramset
    return override_node.override_paramset(override)


# TODO: Write a find_attrib_value(name, type, size)
#   this way we can scope the exact attribute we want
#   instead of getting a string when we want a float.
#   Update zmin_attrib = gdp.findPrimAttrib("zmin")
#   as an example

# NOTE: HOUDINI COMPATIBILITY
#   We can match Houdini's Sphere's with a 1,1,-1 Scale.
def sphere_wrangler(gdp, paramset=None, properties=None, override_node=None):
    """Outputs a "sphere" Shapes for the input geometry

    Args:
        gdp (hou.Geometry): Input geo
        paramset (ParamSet): Any base params to add to the shape. (Optional)
        properties (dict): Dictionary of SohoParms (Optional)
    Returns: None
    """

    zmin_attrib = gdp.findPrimAttrib("zmin")
    zmax_attrib = gdp.findPrimAttrib("zmax")
    phimax_attrib = gdp.findPrimAttrib("phimax")

<<<<<<< HEAD
    for prim in gdp.prims():
        shape_paramset = ParamSet(paramset)
        shape_paramset |= prim_override(prim, override_node)

        if zmin_attrib is not None:
            shape_paramset.add(
                PBRTParam("float", "zmin", prim.attribValue(zmin_attrib))
            )
        if zmax_attrib is not None:
            shape_paramset.add(
                PBRTParam("float", "zmax", prim.attribValue(zmax_attrib))
            )
        if phimax_attrib is not None:
            shape_paramset.add(
                PBRTParam("float", "phimax", prim.attribValue(phimax_attrib))
            )

        with api.TransformBlock():
            xform = prim_transform(prim)
            api.ConcatTransform(xform)
            # Scale required to match Houdini's uvs
            api.Scale(1, 1, -1)
            # The inverted z-axis scale means we need to now reverse orientation
            api.ReverseOrientation()
            api.Shape("sphere", shape_paramset)
=======
    with api.AttributeBlock():
        api.ReverseOrientation()
        for prim in gdp.prims():
            shape_paramset = ParamSet(paramset)
            shape_paramset |= prim_override(prim, override_node)

            if zmin_attrib is not None:
                shape_paramset.add("zmin", "float", prim.attribValue(zmin_attrib))
            if zmax_attrib is not None:
                shape_paramset.add("zmax", "float", prim.attribValue(zmax_attrib))
            if phimax_attrib is not None:
                shape_paramset.add("phimax", "float", prim.attribValue(phimax_attrib))

            with api.TransformBlock():
                xform = prim_transform(prim)
                api.ConcatTransform(xform)
                # Scale required to match Houdini's uvs
                api.Scale(1, 1, -1)
                # The inverted z-axis scale means we need to now reverse orientation
                api.Shape("sphere", shape_paramset)
>>>>>>> f5cf7ec0
    return


# NOTE: HOUDINI COMPATIBILITY
#   The parameteric uvs do not match between the two. The u coordinate is
#   flipped. This is not resolvable within the export.
def disk_wrangler(gdp, paramset=None, properties=None, override_node=None):
    """Outputs "disk" Shapes for the input geometry

    Args:
        gdp (hou.Geometry): Input geo
        paramset (ParamSet): Any base params to add to the shape. (Optional)
        properties (dict): Dictionary of SohoParms (Optional)
    Returns: None
    """
    # TODO: Since we don't set a radius due to using a transform
    # we might want to consider clamping innerradius to be < 1

    innerradius_attrib = gdp.findPrimAttrib("innerradius")
    phimax_attrib = gdp.findPrimAttrib("phimax")

    for prim in gdp.prims():
        shape_paramset = ParamSet(paramset)
        shape_paramset |= prim_override(prim, override_node)

        if innerradius_attrib is not None:
            shape_paramset.add(
                PBRTParam("float", "innerradius", prim.attribValue(innerradius_attrib))
            )
        if phimax_attrib is not None:
            shape_paramset.add(
                PBRTParam("float", "phimax", prim.attribValue(phimax_attrib))
            )

        with api.TransformBlock():
            xform = prim_transform(prim)
            api.ConcatTransform(xform)
            api.Shape("disk", shape_paramset)
    return


def packeddisk_wrangler(gdp, paramset=None, properties=None, override_node=None):
    """Outputs "ply" Shapes for the input geometry

    Args:
        gdp (hou.Geometry): Input geo
        paramset (ParamSet): Any base params to add to the shape. (Optional)
        properties (dict): Dictionary of SohoParms (Optional)
    Returns: None
    """
    for prim in gdp.prims():
        shape_paramset = ParamSet(paramset)
        shape_paramset |= prim_override(prim, override_node)
        filename = prim.intrinsicValue("filename")
        if not filename:
            continue
        if os.path.splitext(filename)[1].lower() != ".ply":
            continue
        shape_paramset.replace(PBRTParam("string", "filename", filename))
        with api.TransformBlock():
            xform = prim_transform(prim)
            api.ConcatTransform(xform)
            api.Shape("plymesh", shape_paramset)
    return


def tube_wrangler(gdp, paramset=None, properties=None, override_node=None):
    """Handles "cylinder" Shapes for the input geometry

    Args:
        gdp (hou.Geometry): Input geo
        paramset (ParamSet): Any base params to add to the shape. (Optional)
        properties (dict): Dictionary of SohoParms (Optional)
    Returns: None
    """

    for prim in gdp.prims():

        shape_paramset = ParamSet(paramset)
        shape_paramset |= prim_override(prim, override_node)

        phimax_attrib = gdp.findPrimAttrib("phimax")
        if phimax_attrib is not None:
            shape_paramset.add(
                PBRTParam("float", "phimax", prim.attribValue(phimax_attrib))
            )

        with api.TransformBlock():

            side_paramset = ParamSet(shape_paramset)

            xform = prim_transform(prim)
            taper = prim.intrinsicValue("tubetaper")

            if taper != 1:
                api.Comment(
                    "Skipping cylinder, prim #{}"
                    "taper values other than 1 not supported".format(prim.number())
                )
                continue

            closed = prim.intrinsicValue("closed")

            api.ConcatTransform(xform)
            api.Rotate(-90, 1, 0, 0)
            shape = "cylinder"
            side_paramset.add(PBRTParam("float", "zmin", -0.5))
            side_paramset.add(PBRTParam("float", "zmax", 0.5))

            with api.AttributeBlock():
                # Flip in Y so parameteric UV's match Houdini's
                # Note: We are disabling this so that phimax will line up
                #       between the disks and the cylinder
                # api.ReverseOrientation()
                # api.Scale(1, -1, 1)
                api.Shape(shape, side_paramset)

            if closed:
                disk_paramset = ParamSet(shape_paramset)
                disk_paramset.add(PBRTParam("float", "height", 0.5))
                api.Shape("disk", disk_paramset)
                disk_paramset.replace(PBRTParam("float", "height", -0.5))
                with api.AttributeBlock():
                    api.ReverseOrientation()
                    api.Shape("disk", disk_paramset)
    return


# NOTE: HOUDINI COMPATIBILITY
#   The parametric uvs for trianglemeshs do NOT match Houdini's. This is acceptable
#   since the common use case is to supply uvs. I believe it would be possible to
#   match the parametric uvs with pbrt however that means we'd lose the ability
#   to dump the various data arrays directly and slow things down.
def mesh_wrangler(gdp, paramset=None, properties=None, override_node=None):
    """Outputs meshes (trianglemesh or loopsubdiv) depending on properties

    If the pbrt_rendersubd property is set and true, a loopsubdiv shape will
    be generated, otherwise a trianglemesh

    Args:
        gdp (hou.Geometry): Input geo
        paramset (ParamSet): Any base params to add to the shape. (Optional)
        properties (dict): Dictionary of SohoParms (Optional)
    Returns: None
    """

    if properties is None:
        properties = {}

    mesh_paramset = ParamSet(paramset)

    # Triangle Meshes in PBRT uses "vertices" to denote positions.
    # These are similar to Houdini "points". Since the PBRT verts
    # are shared between primitives if hard edges or "vertex normals"
    # (Houdini-ese) are required then need to unique the points so
    # so each point can have its own normal.
    # To support this, if any of the triangle mesh params (N, uv, S)
    # are vertex attributes, then we'll uniquify the points.

    # We can only deal with triangles, where Houdini is a bit more
    # general, so we'll need to tesselate

    # If subdivs are turned on, instead of running the
    # trianglemesh wrangler, use the loop subdiv one instead

    shape = "trianglemesh"
    if "pbrt_rendersubd" in properties:
        if properties["pbrt_rendersubd"].Value[0]:
            shape = "loopsubdiv"

    gdp = scene_state.tesselate_geo(gdp)

    # Remove any open prims as they are not supported
    open_prims = [prim for prim in gdp.iterPrims() if not prim.intrinsicValue("closed")]
    gdp.deletePrims(open_prims)

    # Exit out if there are no prims
    if not any(gdp.iterPrims()):
        api.Comment("No primitives found")
        return None

    if shape == "loopsubdiv":
        wrangler_paramset = loopsubdiv_params(gdp)
        if "levels" in properties:
            wrangler_paramset.replace(properties["levels"].to_pbrt())
    else:
        computeN = True
        if "pbrt_computeN" in properties:
            computeN = properties["pbrt_computeN"].Value[0]
        wrangler_paramset = mesh_params(gdp, computeN)

    mesh_paramset.update(wrangler_paramset)

    api.Shape(shape, mesh_paramset)

    return None


def mesh_params(mesh_gdp, computeN=True, is_patchmesh=False):
    """Generates a ParamSet for a trianglemesh

    The following attributes are checked for -
     P (point), built-in attribute
     N (vertex/point), float[3]
     uv (vertex/point), float[3]
     S (vertex/point), float[3]
     faceIndices (prim), integer, used for ptex

    Args:
        mesh_gdp (hou.Geometry): Input geo
        computeN (bool): Whether to auto-compute normals if they don't exist
                         Defaults to True
    Returns: ParamSet of the attributes on the geometry
    """

    mesh_paramset = ParamSet()

    # Optional Attributes

    N_attrib = mesh_gdp.findVertexAttrib("N")
    if N_attrib is None:
        N_attrib = mesh_gdp.findPointAttrib("N")

    # If there are no vertex or point normals and we need to compute
    # them with a SopVerb
    if N_attrib is None and computeN:
        normal_verb = hou.sopNodeTypeCategory().nodeVerb("normal")
        # type 0 is point normals
        normal_verb.setParms({"type": 0})
        normal_verb.execute(mesh_gdp, [mesh_gdp])
        N_attrib = mesh_gdp.findPointAttrib("N")

    uv_attrib = mesh_gdp.findVertexAttrib("uv")
    if uv_attrib is None:
        uv_attrib = mesh_gdp.findPointAttrib("uv")

    if is_patchmesh:
        S_attrib = None
        faceIndices_attrib = None
    else:
        S_attrib = mesh_gdp.findVertexAttrib("S")
        if S_attrib is None:
            S_attrib = mesh_gdp.findPointAttrib("S")

        faceIndices_attrib = mesh_gdp.findPrimAttrib("faceIndices")

    # We need to unique the points if any of the handles
    # to vtx attributes exists.
    to_promote = []
    for attrib in (N_attrib, uv_attrib, S_attrib):
        if attrib is None:
            continue
        if attrib.type() == hou.attribType.Vertex:
            to_promote.append(attrib.name())

    unique_points = False
    if to_promote:
        unique_points = True

    if is_patchmesh:
        vertices = patch_vtx_gen(mesh_gdp)
    else:
        vertices = mesh_vtx_gen(mesh_gdp)

    if unique_points:
        if hou.applicationVersion() >= HVER_18:
            unique_verb = hou.sopNodeTypeCategory().nodeVerb("splitpoints")
        else:
            unique_verb = hou.sopNodeTypeCategory().nodeVerb("facet")
            unique_verb.setParms({"unique": True})
        unique_verb.execute(mesh_gdp, [mesh_gdp])

        promote_verb = hou.sopNodeTypeCategory().nodeVerb("attribpromote")
        # inclass 3 = vertex, method 8 = first match
        promote_str = " ".join(to_promote)
        promote_verb.setParms({"inclass": 3, "method": 8, "inname": promote_str})
        promote_verb.execute(mesh_gdp, [mesh_gdp])

        # If we sort the points by their vtx number we can just get a simple
        # range, the C++ Sort is much faster than looking up the actual point
        # numbers from the verts. The previous implementation of this was doing
        # the sort indirectly by iterator per vert per prim.
        if not is_patchmesh:
            sort_verb = hou.sopNodeTypeCategory().nodeVerb("sort")
            sort_verb.setParms({"ptsort": 1})
            sort_verb.execute(mesh_gdp, [mesh_gdp])

            indices = linear_vtx_gen(mesh_gdp, 3)
        else:
            indices = vtx_attrib_gen(vertices, None)

    else:
        indices = vtx_attrib_gen(vertices, None)

    mesh_paramset.add(PBRTParam("integer", "indices", indices))

    # NOTE: We are using arrays here for very fast access since we can
    #       fetch all the values at once compactly, while faster, this
    #       will take more RAM than a generator approach. If this becomes
    #       and issue we can change it.

    P = array.array("f")
    P.fromstring(mesh_gdp.pointFloatAttribValuesAsString("P"))
    mesh_paramset.add(PBRTParam("point", "P", P))

    if N_attrib is not None:
        N = array.array("f")
        N.fromstring(mesh_gdp.pointFloatAttribValuesAsString("N"))
        mesh_paramset.add(PBRTParam("normal", "N", N))

    if S_attrib is not None:
        S = array.array("f")
        S.fromstring(mesh_gdp.pointFloatAttribValuesAsString("S"))
        mesh_paramset.add(PBRTParam("vector", "S", S))

    if faceIndices_attrib is not None:
        faceIndices = array.array("i")
        faceIndices.fromstring(mesh_gdp.primIntAttribValuesAsString("faceIndices"))
        mesh_paramset.add(PBRTParam("integer", "faceIndices", faceIndices))

    if uv_attrib is not None:
        uv = array.array("f")
        uv.fromstring(mesh_gdp.pointFloatAttribValuesAsString("uv"))
        # Houdini's uvs are stored as 3 floats, but pbrt only needs two
        # We'll use some array slicing of continous memory to avoid
        # costly iteration
        # The follow is the equivalent of
        # uv_xy = (x for i, x in enumerate(uv) if i % 3 != 2)
        # but avoids having to do a mod for N times.
        uv_x = uv[::3]
        uv_y = uv[1::3]
        uv_xy = array.array("f", uv_x + uv_y)
        uv_xy[::2] = uv_x
        uv_xy[1::2] = uv_y
        mesh_paramset.add(PBRTParam("point2", "uv", uv_xy))

    return mesh_paramset


def loopsubdiv_params(mesh_gdp):
    """Generates a ParamSet for a loopsubdiv

    The following attributes are checked for -
    P (point), built-in attribute

    Args:
        mesh_gdp (hou.Geometry): Input geo
    Returns: ParamSet of the attributes on the geometry
    """

    mesh_paramset = ParamSet()

    P = array.array("f")
    P.fromstring(mesh_gdp.pointFloatAttribValuesAsString("P"))

    vertices = mesh_vtx_gen(mesh_gdp)
    indices = vtx_attrib_gen(vertices, None)

    mesh_paramset.add(PBRTParam("integer", "indices", indices))
    mesh_paramset.add(PBRTParam("point", "P", P))

    return mesh_paramset


# NOTE: HOUDINI COMPATIBILITY
#   see comment at patch_vtx_gen()
def patch_wrangler(gdp, paramset=None, properties=None, override_node=None):
    if properties is None:
        properties = {}

    # Remove any non quad prims as they are not supported
    non_quad_prims = [
        prim
        for prim in gdp.iterPrims()
        if prim.intrinsicValue("connectivity") != "quads"
    ]
    gdp.deletePrims(non_quad_prims)

    # Exit out if there are no prims
    if not any(gdp.iterPrims()):
        api.Comment("No primitives found")
        return None

    computeN = True
    if "pbrt_computeN" in properties:
        computeN = properties["pbrt_computeN"].Value[0]

    emission_attrib = gdp.findPrimAttrib("emissionfilename")
    if emission_attrib is None:
        if "pbrt_emissionfilename" in properties:
            emission_file = properties["pbrt_emissionfilename"].Value[0]
        else:
            emission_file = ""
        patch_gdps = {emission_file: gdp}
    else:
        patch_gdps = partition_by_attrib(gdp, emission_attrib)

    with api.AttributeBlock():
        api.ReverseOrientation()

        for emission_file, emission_gdp in patch_gdps.items():
            prim_paramset = ParamSet(paramset)
            if emission_file:
                prim_paramset.add(
                    PBRTParam("string", "emissionfilename", emission_file)
                )
            wrangler_paramset = mesh_params(gdp, computeN, is_patchmesh=True)
            prim_paramset.update(wrangler_paramset)

            api.Shape("bilinearmesh", prim_paramset)

    return None


class FloatGrid(object):
    def __init__(self, prim):
        self.density = prim
        self.lescale = None

    def does_res_match(self):
        if self.lescale is None:
            return True
        return self.density.resolution() == self.lescale.resolution()


class VDBGrid(object):
    def __init__(self, prim):
        self.density = prim
        self.temperature = None

    def does_res_match(self):
        return True


class RGBGrid(object):
    def __init__(self, r, g, b):
        self.r = r
        self.g = g
        self.b = b
        self.lescale = None

    def does_res_match(self):
        to_check = [self.r, self.g, self.b]
        if self.lescale is not None:
            to_check.append(self.lescale)
        return len(set([p.resolution() for p in to_check])) == 1


def build_vdb_grid_list(sop_path, gdp):
    prims = gdp.prims()

    name_attrib = gdp.findPrimAttrib("name")
    medium_grids_attrib = gdp.findPrimAttrib("medium_grids")

    name_map = collections.defaultdict(set)
    mediums_map = collections.defaultdict(set)
    for prim in prims:
        name_map[prim.attribValue(name_attrib)].add(prim)
        medium_name = ""
        if medium_grids_attrib is not None:
            medium_name = prim.attribValue(medium_grids_attrib)
        mediums_map[medium_name].add(prim)

    # The only senarios which are valid are-

    # Scenario 1
    # We do not have any secondary fields so we don't have to worry about linking
    # density fields to temperature
    name_counts = collections.Counter(prim.attribValue(name_attrib) for prim in prims)
    if not name_counts["temperature"]:
        return [VDBGrid(prim) for prim in prims]

    # Scenario 2
    # If a single temperature field and a density field exist but not a medium_grids
    # attribute we will infer that they are meant to be linked.
    if (
        name_counts["density"] == 1
        and name_counts["temperature"] == 1
        and medium_grids_attrib is None
    ):
        density_prim = gdp.globPrims("@name=density")[0]
        temperature_prim = gdp.globPrims("@name=temperature")[0]
        vdb = VDBGrid(density_prim)
        vdb.temperature = temperature_prim
        return [vdb]

    # Scenario 3
    # We have a medium_grids attribute and for each unqiue value we have only
    # one density, and 0 or 1 of our secondary field
    # But first we'll exit out if some of these conditions are not met.
    if (
        name_counts["density"] > 1
        and name_counts["temperature"] > 1
        and medium_grids_attrib is None
    ):
        soho.warning(
            "{}: has multiple density and temperature VDBs and no way to link"
            " them, please delete the temperature fields or use a "
            '"medium_grids" attribute'.format(sop_path)
        )
        return []

    grids = []
    for medium, medium_prims in mediums_map.iteritems():
        medium_counts = collections.Counter(
            prim.attribValue(name_attrib) for prim in medium_prims
        )
        # Issue warnings for poorly defined medium_grids.
        # The only cases that are valid are, 1 density to 0 or 1 temperature grids.
        # Or multiple density grids and 0 temperature grids
        if medium_counts["temperature"] > 1:
            soho.warning(
                "{}: has multiple temperature VDBs in a {}".format(sop_path, medium)
            )
            continue
        if medium_counts["density"] > 1 and medium_counts["temperature"]:
            soho.warning(
                "{}: the medium_grid {} has a mismatch of density and "
                "temperature VDBs".format(sop_path, medium)
            )
            continue
        if not medium_counts["density"]:
            soho.warning(
                "{}: the medium_grid {} has no density VDB".format(sop_path, medium)
            )
            continue

        if medium_counts["density"] == 1 and medium_counts["temperature"] in (0, 1):
            density_prim = name_map["density"] & medium_prims
            if len(density_prim) != 1:
                soho.warning("{}: Invalid density and medium_grid".format(sop_path))
                continue
            density_grid = VDBGrid(density_prim.pop())
            temperature_prim = name_map["temperature"] & medium_prims
            if temperature_prim:
                density_grid.temperature = temperature_prim.pop()
            grids.append(density_grid)
        else:
            soho.warning("{}: density grid failure".format(sop_path))

    return grids


def vdb_wrangler(gdp, paramset=None, properties=None, override_node=None):

    medium_paramset = ParamSet(paramset)

    # Perform a series of checks to see if we have a valid VDB
    if properties is None:
        properties = {}

    if not scene_state.allow_geofiles:
        return None

    if not scene_state.nanovdb_converter:
        return None

    if "pbrt_ignorevolumes" in properties and properties["pbrt_ignorevolumes"].Value[0]:
        api.Comment("Ignoring volumes because pbrt_ignorevolumes is enabled")
        return None

    sop_path = properties["object:soppath"].Value[0]

    name_attrib = gdp.findPrimAttrib("name")
    if name_attrib is None:
        soho.warning("Skipping {}, VDB prims do not have name attrib".format(sop_path))
        return None

    non_vdb_prims = gdp.globPrims("@name!=density,temperature")
    gdp.deletePrims(non_vdb_prims)

    if not gdp.prims():
        soho.warning(
            "Skipping {}, No VDBs prims named 'density' or 'temperature' found.".format(
                sop_path
            )
        )
        return None

    medium_grids = build_vdb_grid_list(sop_path, gdp)
    if not medium_grids:
        return None

    for medium_grid in medium_grids:

        # Cull prims we are not interested in
        grid_prim_numbers = set([medium_grid.density.number()])
        if medium_grid.temperature is not None:
            grid_prim_numbers.add(medium_grid.temperature.number())

        medium_gdp = hou.Geometry(gdp)
        cull_prims = [
            prim
            for prim in medium_gdp.iterPrims()
            if prim.number() not in grid_prim_numbers
        ]
        medium_gdp.deletePrims(cull_prims)

        bbox = medium_gdp.boundingBox()

        # TODO replace vdb_path with tempdir/?
        # vdb_path, part = scene_state.get_geo_path_and_part(sop_path, "vdb")
        save_locations = scene_state.get_geo_path_and_part(sop_path, "vdb")
        vdb_path = save_locations.save_path
        pathname = os.path.splitext(vdb_path)[0]
        nvdb_path = "{}.nvdb".format(pathname)
        nvdb_basename = os.path.basename(nvdb_path)
        pbrt_geo_dir = os.path.dirname(save_locations.pbrt_path)
        # Can't use os.path.join due to Houdini's / use on Windows
        pbrt_geo_dir = "." if not pbrt_geo_dir else pbrt_geo_dir
        pbrt_nvdb_path = "{}/{}".format(pbrt_geo_dir, nvdb_basename)

        if (
            "{vdb}" not in scene_state.nanovdb_converter
            or "{nanovdb}" not in scene_state.nanovdb_converter
        ):
            soho.error("'OpenVDB->NanoVDB Tool' needs {vdb} and {nanovdb} tokens")
            medium_gdp.clear()
            return None

        soho.makeFilePathDirsIfEnabled(vdb_path)
        convert_str = scene_state.nanovdb_converter.format(
            vdb=vdb_path, nanovdb=nvdb_path
        )
        convert_args = shlex.split(convert_str)
        medium_gdp.saveToFile(vdb_path)
        try:
            proc = subprocess.Popen(
                convert_args, stdout=subprocess.PIPE, stderr=subprocess.PIPE
            )
        except OSError:
            os.remove(vdb_path)
            soho.error(
                "Failed to run {}\nYou can disable VDB conversion by setting the"
                "'OpenVDB->NanoVDB Tool' to be empty on the PBRT ROP".format(
                    convert_args[0]
                )
            )
            medium_gdp.clear()
            return None

        stdout, stderr = proc.communicate()

        if proc.returncode:
            os.remove(vdb_path)
            soho.warning("Unable to convert VDB file: {}".format(vdb_path))
            medium_gdp.clear()
            return None

        vdb_paramset = ParamSet()

        # TODO Full Point instancing might be an issue when using VDBs.
        #       conversion might take forever, might need to cache based on
        #       parameters and reuse?
        vdb_paramset |= medium_paramset
        if "pbrt_interior" in properties:
            interior = BaseNode.from_node(properties["pbrt_interior"].Value[0])
            if interior is not None:
                if (
                    interior.directive_type != "nanovdb"
                    and interior.directive != "medium"
                ):
                    soho.warning(
                        "{} is not a valid medium for {}".format(
                            interior.node.path(), sop_path
                        )
                    )
                else:
                    vdb_paramset.update(interior.paramset)
            # These are special overrides that come from full point instancing.
            # It allows "per point" medium values to be "stamped" out to volume prims.
            interior_paramset = properties.get(".interior_overrides")
            if interior_paramset is not None:
                vdb_paramset.update(interior_paramset)

        exterior = None
        if "pbrt_exterior" in properties:
            exterior = properties["pbrt_exterior"].Value[0]
        exterior = "" if exterior is None else exterior

        extra_attribs = [
            ("float", "LeScale"),
            ("float", "temperaturecutoff"),
            ("float", "temperaturescale"),
        ]
        medium_prim_overrides = medium_prim_paramset(
            medium_grid.density, extra_attribs=extra_attribs
        )
        vdb_paramset.update(medium_prim_overrides)

        # By default we'll set a sigma_a and sigma_s to be more Houdini-like
        # however the object's pbrt_interior, or prim's pbrt_interior
        # or prim attribs will override these.

        if (
            PBRTParam("rgb", "sigma_a") not in vdb_paramset
            and PBRTParam("rgb", "sigma_s") not in vdb_paramset
        ) and PBRTParam("string", "preset") not in vdb_paramset:
            vdb_paramset.add(PBRTParam("spectrum", "sigma_a", [400.0, 0.0, 800.0, 0.0]))
            vdb_paramset.add(PBRTParam("spectrum", "sigma_s", [400.0, 1.0, 800.0, 1.0]))

        medium_suffix = ""
        instance_info = properties.get(".instance_info")
        if instance_info is not None:
            medium_suffix = ":%s[%i]" % (instance_info.source, instance_info.number)

        medium_name = "{}-{}{}".format(sop_path, save_locations.part, medium_suffix)

        vdb_paramset.replace(PBRTParam("string", "filename", pbrt_nvdb_path))
        with api.AttributeBlock():
            with api.TransformBlock():
                # xform = prim_transform(medium_grid.density)
                # api.ConcatTransform(xform)
                api.MakeNamedMedium(medium_name, "nanovdb", vdb_paramset)
                api.Material("none")
                api.MediumInterface(medium_name, exterior)
            vals = [x for pair in zip(bbox.minvec(), bbox.maxvec()) for x in pair]
            bounds_to_api_box(vals)

        medium_gdp.clear()

    return None


def build_uniform_grid_list(sop_path, gdp):
    prims = gdp.prims()

    name_attrib = gdp.findPrimAttrib("name")
    medium_grids_attrib = gdp.findPrimAttrib("medium_grids")

    # The only senarios which are valid are-
    # The first few senarios are convenience and don't enforce a medium_grids
    # attribute on the user

    # Scenario 1
    # No name attribute, we'll assume everything is density
    if name_attrib is None:
        return [FloatGrid(prim) for prim in prims]

    name_map = collections.defaultdict(set)
    mediums_map = collections.defaultdict(set)
    res_map = collections.defaultdict(set)

    density_renamer = {
        "density.x": "density.r",
        "density.y": "density.g",
        "density.z": "density.b",
    }

    name_counts = collections.defaultdict(int)
    for prim in prims:
        res = tuple(prim.resolution())
        res_map[res].add(prim)
        name = prim.attribValue(name_attrib)
        # Instead of dealing with two different variation of vectors
        # we'll rename to rgb
        name = density_renamer.get(name, name)
        name_counts[name] += 1
        name_map[name].add(prim)
        medium_name = ""
        if medium_grids_attrib is not None:
            medium_name = prim.attribValue(medium_grids_attrib)
        mediums_map[medium_name].add(prim)

    # Scenario 2
    # We just have density grids and no rgbs or Lescale
    if len(prims) == name_counts["density"]:
        return [FloatGrid(prim) for prim in prims]

    # Scenario 3
    # We just one density grid and one Lescale
    if (
        len(prims) == 2
        and name_counts["density"] == 1
        and name_counts["Lescale"]
        and medium_grids_attrib is None
    ):
        grid = FloatGrid(name_map["density"].pop())
        grid.lescale = name_map["Lescale"].pop()
        return [grid]

    grid_list = []
    den_rgb_strs = ("density.r", "density.g", "density.b")
    is_one_den_rgb = all(name_counts[c] == 1 for c in den_rgb_strs)
    is_no_den_rgb = all(name_counts[c] == 0 for c in den_rgb_strs)
    is_many_den_rgb = all(name_counts[c] > 1 for c in den_rgb_strs)

    # Scenario 4
    # We have no Lescale, but a mix of density and density.rgb
    # We can first remove all the density, then check the density.rgb
    if not name_counts["Lescale"] and (is_one_den_rgb or is_no_den_rgb):
        grid_list.extend([FloatGrid(x) for x in name_map["density"]])
        if is_one_den_rgb:
            grid_list.append(
                RGBGrid(
                    name_map["density.r"].pop(),
                    name_map["density.g"].pop(),
                    name_map["density.b"].pop(),
                )
            )
        return grid_list

    # Scenario 5
    # From this point on we won't be able to derive pairings without using the
    # medium_grids exit out if we don't fit bsaic requirements
    if (
        (name_counts["density"] > 1 and name_counts["Lescale"]) or is_many_den_rgb
    ) and medium_grids_attrib is None:
        soho.warning(
            "{}: has density or density.rgb/Lescale and no way to link"
            " them, please use a medium_grids attribute".format(sop_path)
        )
        return []

    grids = []
    for medium, medium_prims in mediums_map.iteritems():

        medium_counts = collections.defaultdict(int)
        for prim in medium_prims:
            name = prim.attribValue(name_attrib)
            name = density_renamer.get(name, name)
            medium_counts[name] += 1

        is_no_den_rgb = all(medium_counts[c] == 0 for c in den_rgb_strs)
        is_one_den_rgb = all(medium_counts[c] == 1 for c in den_rgb_strs)
        if (
            medium_counts["density"] == 1
            and medium_counts["Lescale"] <= 1
            and is_no_den_rgb
        ):
            density_prim = name_map["density"] & medium_prims
            if len(density_prim) != 1:
                soho.warning("{}: Invalid density and medium_grid".format(sop_path))
            density_grid = FloatGrid(density_prim.pop())
            lescale_prim = name_map["Lescale"] & medium_prims
            if lescale_prim:
                density_grid.lescale = lescale_prim.pop()
            grids.append(density_grid)
        elif (
            not medium_counts["density"]
            and medium_counts["Lescale"] <= 1
            and is_one_den_rgb
        ):
            r_prim = name_map["density.r"] & medium_prims
            g_prim = name_map["density.g"] & medium_prims
            b_prim = name_map["density.b"] & medium_prims
            if len(r_prim) != 1 or len(g_prim) != 1 or len(b_prim) != 1:
                soho.warning(
                    "{}: Invalid density.rgb and medium_grid {}".format(
                        sop_path, medium
                    )
                )
                continue
            rgb_grid = RGBGrid(r_prim.pop(), g_prim.pop(), b_prim.pop())
            lescale_prim = name_map["Lescale"] & medium_prims
            if lescale_prim:
                rgb_grid.lescale = lescale_prim.pop()
            grids.append(rgb_grid)
        else:
            soho.warning(
                "{}: Can not map density grids for {}".format(sop_path, medium)
            )

    return grids


def volume_wrangler(gdp, paramset=None, properties=None, override_node=None):

    # Houdini only supports one type of Volume primitive to be in a geometry network.
    # So if both a heightfield and a fog volume exists, the heightfield takes priority
    # and the fog volumes are ignored. We'll follow that logic here, but instead of
    # rendering the heightfield or volume we'll exit out since pbrt-v4 does not support
    # heightfields.

    if properties is None:
        properties = {}

    if "pbrt_ignorevolumes" in properties and properties["pbrt_ignorevolumes"].Value[0]:
        api.Comment("Ignoring volumes because pbrt_ignorevolumes is enabled")
        return None

    prims = gdp.prims()
    if any(prim.isHeightField() for prim in prims):
        api.Comment("Heightfields are not supported")
        return None

    # Filter out any SDFs as those are not supported either
    prims = [prim for prim in prims if not prim.isSDF()]

    # Houdini's Mantra's workflow for rendering volumes is a little difficult to match
    # to pbrt. Any fog volume primitives are rendered, with the density field by
    # default being used as the acceleration structure. (This can be overridden.)
    # This means you can have multiple density volumes and all are rendered. As those
    # are being rendered any other primitives with names that match parameters are
    # bound. Which means you can have multiple volume primitives with names like
    # temperature or Cd.[xyz]. Because of this it makes hard to match sets with volume
    # fields are associated with each other which we need to do when declaring mediums.
    # Potential Options include:
    #   * Volume Merge all same named fields into one.
    #   * Only render the first discovered density and cooresponding fields pbrt
    #       understands
    #   * Render all density volumes, the first found Cd gets mapped to the first
    #       found density
    #   * Match any volume prims that have the same x,y,z sample grid dimensions
    #       as density.
    # Further complicating things is pbrt can render either density or density.[rgb]
    #
    # The approach we will take is to require a medium_name attribute to group
    # prims together that form a medium. We'll derive some of the base mappings
    # automatically if the medium_name attribute does not exist.

    sop_path = properties["object:soppath"].Value[0]

    grids = build_uniform_grid_list(sop_path, gdp)
    smoke_prim_wrangler(grids, paramset, properties)

    return None


def bounds_to_api_box(b):
    """Output a trianglemesh Shape of box based on the input bounds"""

    paramset = ParamSet()
    paramset.add(
        PBRTParam(
            "point",
            "P",
            [
                b[1],
                b[2],
                b[5],
                b[0],
                b[2],
                b[5],
                b[1],
                b[3],
                b[5],
                b[0],
                b[3],
                b[5],
                b[0],
                b[2],
                b[4],
                b[1],
                b[2],
                b[4],
                b[0],
                b[3],
                b[4],
                b[1],
                b[3],
                b[4],
            ],
        )
    )
    paramset.add(
        PBRTParam(
            "integer",
            "indices",
            [
                0,
                3,
                1,
                0,
                2,
                3,
                4,
                7,
                5,
                4,
                6,
                7,
                6,
                2,
                7,
                6,
                3,
                2,
                5,
                1,
                4,
                5,
                0,
                1,
                5,
                2,
                0,
                5,
                7,
                2,
                1,
                6,
                4,
                1,
                3,
                6,
            ],
        )
    )
    api.Shape("trianglemesh", paramset)


# NOTE: In pbrt the medium interface and shading parameters
#       are strongly coupled unlike in Houdini/Mantra where
#       the volume shaders define the volume properties and
#       and the volume primitives only define grids.
#


def medium_prim_paramset(prim, paramset=None, extra_attribs=()):
    """Build a ParamSet of medium values based off of hou.Prim attribs"""
    medium_paramset = ParamSet(paramset)

    # NOTE:
    # Testing for prim attribs on each prim is a bit redundat but
    # in general its not an issue as you won't have huge numbers of
    # volumes. If this does become an issue, attribs can be stored in
    # a dict and searched from there. (This includes evaluating the
    # pbrt_interior node.

    # Initialize with the interior shader on the prim, if it exists.
    try:
        interior = prim.stringAttribValue("pbrt_interior")
        interior = BaseNode.from_node(interior)
    except hou.OperationFailed:
        interior = None

    # TODO We should check the directive type too? From the prim?
    #      or passed in by the wrangler?
    if interior and interior.directive == "medium":
        medium_paramset |= interior.paramset

    try:
        preset_value = prim.stringAttribValue("preset")
        if preset_value:
            medium_paramset.replace(PBRTParam("string", "preset", preset_value))
    except hou.OperationFailed:
        preset_value = None

    try:
        g_value = prim.floatAttribValue("g")
        medium_paramset.replace(PBRTParam("float", "g", g_value))
    except hou.OperationFailed:
        pass

    try:
        scale_value = prim.floatAttribValue("scale")
        medium_paramset.replace(PBRTParam("float", "scale", scale_value))
    except hou.OperationFailed:
        pass

    # TODO: What happens when we have a preset defined in pbrt_interior and
    #       a sigma_a or sigma_s supplied?
    if not preset_value:
        try:
            sigma_a_value = prim.floatListAttribValue("sigma_a")
            if len(sigma_a_value) == 3:
                medium_paramset.replace(PBRTParam("rgb", "sigma_a", sigma_a_value))
        except hou.OperationFailed:
            pass

        try:
            sigma_s_value = prim.floatListAttribValue("sigma_s")
            if len(sigma_s_value) == 3:
                medium_paramset.replace(PBRTParam("rgb", "sigma_s", sigma_s_value))
        except hou.OperationFailed:
            pass

    if not extra_attribs:
        return medium_paramset

    # This won't support every possible param types, just the
    # ones that are common (known)
    for attrib_type, name in extra_attribs:
        try:
            if attrib_type == "float":
                val = prim.floatAttribValue(name)
            elif attrib_type == "integer":
                val = prim.intAttribValue(name)
            elif attrib_type == "rgb":
                val = prim.floatListAttribValue(name)
                if len(val) != 3:
                    continue
            elif attrib_type == "string":
                val = prim.stringAttribValue(name)
            else:
                continue
        except hou.OperationFailed:
            continue
        medium_paramset.replace(PBRTParam(attrib_type, name, val))

    return medium_paramset


def smoke_prim_wrangler(grids, paramset=None, properties=None, override_node=None):
    """Outputs a "uniformgrid" Medium and bounding Shape for the input geometry

    The following attributes are checked for via medium_prim_paramset() -
    (See pbrt_medium node for what each parm does)
    pbrt_interior (prim), string
    preset (prim), string
    g (prim), float
    scale (prim), float
    sigma_a (prim), float[3]
    sigma_s (prim), float[3]

    Args:
        prims (list of hou.Prims): Input prims
        paramset (ParamSet): Any base params to add to the shape. (Optional)
        properties (dict): Dictionary of SohoParms (Optional)
    Returns: None
    """

    if properties is None:
        properties = {}

    medium_paramset = ParamSet()
    if "pbrt_interior" in properties:
        interior = BaseNode.from_node(properties["pbrt_interior"].Value[0])
        if (
            interior is not None
            and interior.directive == "medium"
            and interior.directive_type == "uniformgrid"
        ):
            medium_paramset |= interior.paramset
        # These are special overrides that come from full point instancing.
        # It allows "per point" medium values to be "stamped" out to volume prims.
        interior_paramset = properties.get(".interior_overrides")
        if interior_paramset is not None:
            medium_paramset.update(interior_paramset)

    medium_suffix = ""
    instance_info = properties.get(".instance_info")
    if instance_info is not None:
        medium_suffix = ":%s[%i]" % (instance_info.source, instance_info.number)

    exterior = None
    if "pbrt_exterior" in properties:
        exterior = properties["pbrt_exterior"].Value[0]
    exterior = "" if exterior is None else exterior

    sop_path = properties["object:soppath"].Value[0]

    for grid in grids:
        smoke_paramset = ParamSet()

        if not grid.does_res_match():
            soho.warning(
                "{}: Skipping volumes that do not have matching resolutions".format(
                    sop_path
                )
            )
            continue

        if isinstance(grid, FloatGrid):
            prim_num_str = str(grid.density.number())
            ref_prim = grid.density
            voxeldata = array.array("f")
            voxeldata.fromstring(grid.density.allVoxelsAsString())
            smoke_paramset.add(PBRTParam("float", "density", voxeldata))
        else:
            prim_num_str = "{},{},{}".format(
                grid.r.number(), grid.g.number(), grid.b.number()
            )
            # We'll use the r|x channel as the reference
            ref_prim = grid.r

            r_voxeldata = array.array("f")
            g_voxeldata = array.array("f")
            b_voxeldata = array.array("f")
            r_voxeldata.fromstring(grid.r.allVoxelsAsString())
            g_voxeldata.fromstring(grid.g.allVoxelsAsString())
            b_voxeldata.fromstring(grid.b.allVoxelsAsString())
            voxeldata = array.array("f", r_voxeldata + g_voxeldata + b_voxeldata)
            voxeldata[0::3] = r_voxeldata
            voxeldata[1::3] = g_voxeldata
            voxeldata[2::3] = b_voxeldata
            smoke_paramset.add(PBRTParam("rgb", "density", voxeldata))

        medium_name = "%s[%s]%s" % (sop_path, prim_num_str, medium_suffix)

        if grid.lescale is not None:
            lescale_voxeldata = array.array("f")
            lescale_voxeldata.fromstring(grid.lescale.allVoxelsAsString())
            smoke_paramset.add(PBRTParam("float", "Lescale", lescale_voxeldata))

        resolution = ref_prim.resolution()
        # TODO: Benchmark this vs other methods like fetching volumeSlices

        smoke_paramset.add(PBRTParam("integer", "nx", resolution[0]))
        smoke_paramset.add(PBRTParam("integer", "ny", resolution[1]))
        smoke_paramset.add(PBRTParam("integer", "nz", resolution[2]))
        smoke_paramset.add(PBRTParam("point", "p0", [-1, -1, -1]))
        smoke_paramset.add(PBRTParam("point", "p1", [1, 1, 1]))

        extra_attribs = [("rgb", "Le")]
        medium_prim_overrides = medium_prim_paramset(
            ref_prim, medium_paramset, extra_attribs=extra_attribs
        )
        smoke_paramset.update(medium_prim_overrides)
        smoke_paramset |= paramset

        # By default we'll set a sigma_a and sigma_s to be more Houdini-like
        # however the object's pbrt_interior, or prim's pbrt_interior
        # or prim attribs will override these.
        if (
            PBRTParam("rgb", "sigma_a") not in smoke_paramset
            and PBRTParam("rgb", "sigma_s") not in smoke_paramset
        ) and PBRTParam("string", "preset") not in smoke_paramset:
            smoke_paramset.add(
                PBRTParam("spectrum", "sigma_a", [400.0, 0.0, 800.0, 0.0])
            )
            smoke_paramset.add(
                PBRTParam("spectrum", "sigma_s", [400.0, 1.0, 800.0, 1.0])
            )

        with api.AttributeBlock():
            xform = prim_transform(ref_prim)
            api.ConcatTransform(xform)
            api.MakeNamedMedium(medium_name, "uniformgrid", smoke_paramset)
            api.Material("none")
            api.MediumInterface(medium_name, exterior)
            # Pad this slightly?
            bounds_to_api_box([-1, 1, -1, 1, -1, 1])
    return


def _convert_nurbs_to_bezier(gdp):
    """Convert any NURBS Curves to Beziers

    Due to how knots are interrupted between Houdini and PBRT we won't be able to
    map NURBS to B-Splines. To work around this we just convert to Bezier degree 4
    curves, which is what PBRT is doing internally as well. "yolo"

    Args:
        gdp (hou.Geometry): Input geo
    Returns: None (Replaces input gdp)
    """

    # The Convert SOP is only available as a Verb in H17.5 and greater
    if hou.applicationVersion() < HVER_17_5:
        return

    convert_verb = hou.sopNodeTypeCategory().nodeVerb("convert")
    # fromtype: "nurbCurve", totype: "bezCurve"
    convert_verb.setParms({"fromtype": 9, "totype": 2})
    convert_verb.execute(gdp, [gdp])
    return


# NOTE: HOUDINI COMPATIBILITY
#   The parametric uvs on curves do not match Houdini, v is flipped.
def curve_wrangler(gdp, paramset=None, properties=None, override_node=None):
    """Outputs a "curve" Shape for input geometry

    The following attributes are checked for -

    P (point), built-in attribute
    width (vertex/point/prim), float
    N (vertex/point), float[3]
    curvetype (prim), string (overrides the property pbrt_curvetype)

    Args:
        gdp (hou.Geometry): Input geo
        paramset (ParamSet): Any base params to add to the shape. (Optional)
        properties (dict): Dictionary of SohoParms (Optional)
    Returns: None
    """

    if properties is None:
        properties = {}

    shape_paramset = ParamSet(paramset)

    curve_type = None
    if "pbrt_curvetype" in properties:
        curve_type = properties["pbrt_curvetype"].Value[0]
        shape_paramset.add(PBRTParam("string", "type", curve_type))
    if "splitdepth" in properties:
        shape_paramset.add(properties["splitdepth"].to_pbrt())

    _convert_nurbs_to_bezier(gdp)

    has_vtx_width = False if gdp.findVertexAttrib("width") is None else True
    has_pt_width = False if gdp.findPointAttrib("width") is None else True
    has_prim_width = False if gdp.findPrimAttrib("width") is None else True
    has_prim_width01 = False
    if (
        gdp.findPrimAttrib("width0") is not None
        and gdp.findPrimAttrib("width1") is not None
    ):
        has_prim_width01 = True

    has_curvetype = False if gdp.findPrimAttrib("curvetype") is None else True

    has_vtx_N = False if gdp.findVertexAttrib("N") is None else True
    has_pt_N = False if gdp.findPointAttrib("N") is None else True

    for prim in gdp.prims():

        curve_paramset = ParamSet()
        prim_curve_type = curve_type

        # Closed curve surfaces are not supported
        if prim.intrinsicValue("closed"):
            continue

        order = prim.intrinsicValue("order")
        degree = order - 1
        # PBRT only supports degree 2 or 3 curves
        # TODO: We could possibly convert the curves to a format that
        #       pbrt supports but for now we'll expect the user to have
        #       a curve basis which is supported
        # https://www.codeproject.com/Articles/996281/NURBS-crve-made-easy
        if degree not in (2, 3):
            continue
        curve_paramset.add(PBRTParam("integer", "degree", degree))

        if prim.intrinsicValue("typename") == "BezierCurve":
            basis = "bezier"
        else:
            # In Houdini 17.5 and greater we convert everything to bezier,
            # for Houdini 17 this isn't possible so we instead we skip them
            # basis = "bspline"
            continue
        curve_paramset.add(PBRTParam("string", "basis", [basis]))

        P = [pt.attribValue("P") for pt in prim.points()]
        curve_paramset.add(PBRTParam("point", "P", P))

        if has_curvetype:
            prim_val = prim.attribValue("curvetype")
            prim_curve_type = prim_val if prim_val else curve_type

        if prim_curve_type is not None:
            curve_paramset.add(PBRTParam("string", "type", [prim_curve_type]))

        if prim_curve_type == "ribbon":

            if has_vtx_N or has_pt_N:
                N = (prim.attribValueAt("N", u) for u in prim.intrinsicValue("knots"))
            else:
                # If ribbon, normals must exist
                # TODO: Let pbrt error? Or put default values?
                N = [(0, 0, 1)] * len(prim.intrinsicValue("knots"))

            if N is not None:
                curve_paramset.add(PBRTParam("normal", "N", N))

        if has_vtx_width:
            curve_paramset.add(
                PBRTParam("float", "width0", prim.vertex(0).attribValue("width"))
            )
            curve_paramset.add(
                PBRTParam("float", "width1", prim.vertex(-1).attribValue("width"))
            )
        elif has_pt_width:
            curve_paramset.add(
                PBRTParam(
                    "float", "width0", prim.vertex(0).point().attribValue("width")
                )
            )
            curve_paramset.add(
                PBRTParam(
                    "float", "width1", prim.vertex(-1).point().attribValue("width")
                )
            )
        elif has_prim_width01:
            curve_paramset.add(PBRTParam("float", "width0", prim.attribValue("width0")))
            curve_paramset.add(PBRTParam("float", "width1", prim.attribValue("width1")))
        elif has_prim_width:
            curve_paramset.add(PBRTParam("float", "width", prim.attribValue("width")))
        else:
            # Houdini's default matches a width of 0.05
            curve_paramset.add(PBRTParam("float", "width", 0.05))

        curve_paramset |= shape_paramset
        curve_paramset |= prim_override(prim, override_node)
        api.Shape("curve", curve_paramset)
    return


def tesselated_wrangler(gdp, paramset=None, properties=None, override_node=None):
    """Wrangler for any geo that needs to be tesselated"""
    prim_name = gdp.iterPrims()[0].intrinsicValue("typename")
    api.Comment(
        "%s prims is are not directly supported, they will be tesselated" % prim_name
    )
    mesh_wrangler(gdp, paramset, properties)
    return


def not_supported(gdp, paramset=None, properties=None, override_node=None):
    """Wrangler for unsupported prim types"""
    num_prims = len(gdp.iterPrims())
    prim_name = gdp.iterPrims()[0].intrinsicValue("typename")
    api.Comment("Ignoring %i prims, %s is not supported" % (num_prims, prim_name))
    return


shape_wranglers = {
    "Sphere": sphere_wrangler,
    "Circle": disk_wrangler,
    "Tube": tube_wrangler,
    "Poly": mesh_wrangler,
    "Mesh": patch_wrangler,
    "PolySoup": mesh_wrangler,
    "NURBMesh": tesselated_wrangler,
    "BezierCurve": curve_wrangler,
    "NURBCurve": curve_wrangler,
    "Volume": volume_wrangler,
    "VDB": vdb_wrangler,
    "PackedDisk": packeddisk_wrangler,
    "TriFan": tesselated_wrangler,
    "TriStrip": tesselated_wrangler,
    "TriBezier": tesselated_wrangler,
    "BezierMesh": tesselated_wrangler,
    "PasteSurf": tesselated_wrangler,
    "MetaBall": tesselated_wrangler,
    "MetaSQuad": tesselated_wrangler,
    "Tetrahedron": tesselated_wrangler,
}


# These are the types that the primtives form an aggregate.
# For example you can have a single polygon or combine multiple into
# a poly mesh. We'll want to combine the same overrides into a single
# mesh to save on creating a mesh per poly face.
def requires_override_partition(shape_type):
    return shape_wranglers[shape_type] in set([mesh_wrangler, tesselated_wrangler])


def partition_by_attrib(input_gdp, attrib, intrinsic=False):
    """Partition the input geo based on a attribute

    Args:
        input_gdp (hou.Geometry): Incoming geometry, not modified
        attrib (str, hou.Attrib): Attribute to partition by
        intrinsic (bool): Whether to an attribute or intrinsic attrib
                          (Optional, defaults to False)
    Returns:
        Dictionary of hou.Geometry with keys of the attrib value.
    """
    # Not sure about a set operation on prims
    prim_values = collections.defaultdict(set)
    prims = input_gdp.prims()
    if intrinsic:
        for prim in prims:
            prim_values[prim.intrinsicValue(attrib)].add(prim.number())
    else:
        for prim in prims:
            prim_values[prim.attribValue(attrib)].add(prim.number())

    split_gdps = {}
    all_prims = set(range(len(prims)))
    for prim_value in prim_values:
        gdp = hou.Geometry()
        gdp.merge(input_gdp)
        keep_prims = prim_values[prim_value]
        remove_prims = all_prims - keep_prims
        cull_list = [gdp.iterPrims()[p] for p in remove_prims]
        gdp.deletePrims(cull_list)
        split_gdps[prim_value] = gdp
    return split_gdps


def output_geo(soppath, now, properties=None):
    """Output the geometry by calling the appropriate wrangler

    Geometry is partitioned into subparts based on the shop_materialpath
    and material_override prim attributes.

    Args:
        soppath (str): oppath to SOP
        properties (dict, None): Dictionary of SohoParms
                                 (Optional, defaults to None)
    Returns:
        None
    """

    # split by material
    # split by geo type
    # if mesh type, split by material override
    # else deal with overrides per prim
    #
    # NOTE: We won't be splitting based on medium interior/exterior
    #       those will be left as a object level assignment only.
    #       Note, that in the case of Houdini Volumes they will look
    #       for the appropriate medium parameters as prim vars

    if properties is None:
        properties = {}

    ignore_materials = False
    if "pbrt_ignorematerials" in properties:
        ignore_materials = properties["pbrt_ignorematerials"].Value[0]

    # Houdini / Mantra allows for shop_materialpaths on both prims and details
    # at the same time. However prims full stomp over detail. If you have a prim
    # with an empty material assignment, it will NOT fall back to the detail
    # assignment. (It will fall back to the object since that is further up the
    # stack). This means if the shop_materialpath exists on the prim, the
    # detail is ignored entirely.

    # PBRT allows setting Material parameters on the Shapes in order to
    #       override a material's settings.  (Shapes get checked first)
    #       This paramset will be for holding those overrides and passing
    #       them down to the actual shape api calls.

    # We need the soppath to come along and since we are creating new
    # hou.Geometry() we'll lose the original sop connection so we need
    # to stash it here.

    node = hou.node(soppath)
    if node is None or node.type().category() != hou.sopNodeTypeCategory():
        return

    input_gdp = node.geometry()
    if input_gdp is None:
        return
    gdp = hou.Geometry()
    gdp.merge(input_gdp.freeze())

    default_material = ""
    default_override = ""
    if not ignore_materials:
        try:
            default_material = gdp.stringAttribValue("shop_materialpath")
        except hou.OperationFailed:
            pass
        if default_material not in scene_state.shading_nodes:
            default_material = ""

        try:
            default_override = gdp.stringAttribValue("material_override")
        except hou.OperationFailed:
            default_override = ""

    # These handles are only valid until until we clear the geo
    prim_material_h = gdp.findPrimAttrib("shop_materialpath")
    prim_override_h = gdp.findPrimAttrib("material_override")

    has_prim_overrides = bool(
        not ignore_materials
        and prim_override_h is not None
        and prim_material_h is not None
    )

    if prim_material_h is not None and not ignore_materials:
        material_gdps = partition_by_attrib(gdp, prim_material_h)
        gdp.clear()
    else:
        material_gdps = {default_material: gdp}

    # The gdp these point to may have been cleared
    del prim_override_h
    del prim_material_h

    for material, material_gdp in material_gdps.iteritems():

        if material not in scene_state.shading_nodes:
            if material in scene_state.invalid_shading_nodes:
                api.Comment("Did not apply %s as it was not a PBRT material" % material)
            material = ""
            material_node = None
        else:
            api.AttributeBegin()
            api.NamedMaterial(material)
            material_node = MaterialNode(material)

        shape_gdps = partition_by_attrib(material_gdp, "typename", intrinsic=True)
        material_gdp.clear()

        for shape, shape_gdp in shape_gdps.iteritems():

            # Aggregate overrides, instead of per prim
            if has_prim_overrides and requires_override_partition(shape):
                override_attrib_h = shape_gdp.findPrimAttrib("material_override")
                override_gdps = partition_by_attrib(shape_gdp, override_attrib_h)
                shape_gdp.clear()
                del override_attrib_h

                # We don't want the wranglers to handle the overrides since we are doing
                # it here. So we'll set this to false, which will mean the override_node
                # is None and not trigger per prim overrides
                has_prim_overrides = False
            else:
                override_gdps = {default_override: shape_gdp}

            for override, override_gdp in override_gdps.iteritems():

                base_paramset = ParamSet()
                # TODO pbrt-v4 material overrides are no longer suppored
                #      redo the aggreate vs prim sections with this in mind
                #      Adding the False to the conditional below until this
                #      is done.
                if override and material_node is not None and False:
                    # material parm overrides are only valid for MaterialNodes
                    base_paramset |= material_node.override_paramset(override)

                base_paramset |= primitive_alpha_texs(properties)

                if has_prim_overrides:
                    override_node = material_node
                else:
                    override_node = None

                # At this point the gdps are partitioned first by material
                # then by type. And then if its in requires_override_partition
                # it has been further partitioned.
                # The implies that we will NOT have varying types or materials
                # past this point. The wranglers will need to know the following-
                #   * is there a prim override?
                #   * is the material valid?
                #   * the material_node itself to apply overrides if they exist
                #
                #   The only case where we *need* to pass down the override info is if
                #   * the material_node is valid
                #   * material_overrides exists
                #
                #   We don't want to reconstruct a new material_node for every prim
                #   as it will be constant.
                #
                #   Option 1: <selected>
                #   We can pass a material_node only if we need to apply overrides
                #   but that gives variable dual meaning.
                #   Option 2:
                #   Alternatively we can pass the material_node and also a
                #   prim_overrides flag either in the properties or as its own function
                #   arg.

                shape_wrangler = shape_wranglers.get(shape, not_supported)
                if shape_wrangler:
                    shape_wrangler(
                        override_gdp, base_paramset, properties, override_node
                    )
                override_gdp.clear()

        if material:
            api.AttributeEnd()
    return<|MERGE_RESOLUTION|>--- conflicted
+++ resolved
@@ -143,54 +143,32 @@
     zmax_attrib = gdp.findPrimAttrib("zmax")
     phimax_attrib = gdp.findPrimAttrib("phimax")
 
-<<<<<<< HEAD
-    for prim in gdp.prims():
-        shape_paramset = ParamSet(paramset)
-        shape_paramset |= prim_override(prim, override_node)
-
-        if zmin_attrib is not None:
-            shape_paramset.add(
-                PBRTParam("float", "zmin", prim.attribValue(zmin_attrib))
-            )
-        if zmax_attrib is not None:
-            shape_paramset.add(
-                PBRTParam("float", "zmax", prim.attribValue(zmax_attrib))
-            )
-        if phimax_attrib is not None:
-            shape_paramset.add(
-                PBRTParam("float", "phimax", prim.attribValue(phimax_attrib))
-            )
-
-        with api.TransformBlock():
-            xform = prim_transform(prim)
-            api.ConcatTransform(xform)
-            # Scale required to match Houdini's uvs
-            api.Scale(1, 1, -1)
-            # The inverted z-axis scale means we need to now reverse orientation
-            api.ReverseOrientation()
-            api.Shape("sphere", shape_paramset)
-=======
     with api.AttributeBlock():
+        # Because we are inverting z-axis per sphere, we need to reverse orientation
         api.ReverseOrientation()
         for prim in gdp.prims():
             shape_paramset = ParamSet(paramset)
             shape_paramset |= prim_override(prim, override_node)
 
             if zmin_attrib is not None:
-                shape_paramset.add("zmin", "float", prim.attribValue(zmin_attrib))
+                shape_paramset.add(
+                    PBRTParam("float", "zmin", prim.attribValue(zmin_attrib))
+                )
             if zmax_attrib is not None:
-                shape_paramset.add("zmax", "float", prim.attribValue(zmax_attrib))
+                shape_paramset.add(
+                    PBRTParam("float", "zmax", prim.attribValue(zmax_attrib))
+                )
             if phimax_attrib is not None:
-                shape_paramset.add("phimax", "float", prim.attribValue(phimax_attrib))
+                shape_paramset.add(
+                    PBRTParam("float", "phimax", prim.attribValue(phimax_attrib))
+                )
 
             with api.TransformBlock():
                 xform = prim_transform(prim)
                 api.ConcatTransform(xform)
                 # Scale required to match Houdini's uvs
                 api.Scale(1, 1, -1)
-                # The inverted z-axis scale means we need to now reverse orientation
                 api.Shape("sphere", shape_paramset)
->>>>>>> f5cf7ec0
     return
 
 
